--- conflicted
+++ resolved
@@ -187,7 +187,6 @@
 		vo := setVerifyOption(paramObj, rhconfig)
 		logger.Debug("VerifyOption: ", vo)
 		// call VerifyResource with resource, verifyOption, keypath, imageRef
-<<<<<<< HEAD
 		result, err := k8smanifest.VerifyResource(resource, imageRef, keyPath, vo)
 		log.WithFields(log.Fields{
 			"namespace": req.Namespace,
@@ -195,10 +194,6 @@
 			"kind":      req.Kind.Kind,
 			"operation": req.Operation,
 		}).Debug("VerifyResource: ", result)
-=======
-		result, err := k8smanifest.VerifyResource(resource, vo)
-		logger.Debug("VerifyResource: ", result)
->>>>>>> 839662d9
 		if err != nil {
 			log.Errorf("failed to check a requested resource; %s", err.Error())
 			return &ResultFromRequestHandler{
